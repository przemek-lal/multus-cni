// Copyright (c) 2017 Intel Corporation
//
// Licensed under the Apache License, Version 2.0 (the "License");
// you may not use this file except in compliance with the License.
// You may obtain a copy of the License at
//
//     http://www.apache.org/licenses/LICENSE-2.0
//
// Unless required by applicable law or agreed to in writing, software
// distributed under the License is distributed on an "AS IS" BASIS,
// WITHOUT WARRANTIES OR CONDITIONS OF ANY KIND, either express or implied.
// See the License for the specific language governing permissions and
// limitations under the License.
//

package types

import (
	"encoding/json"

<<<<<<< HEAD
=======
	"github.com/containernetworking/cni/libcni"
	"github.com/containernetworking/cni/pkg/skel"
	"github.com/containernetworking/cni/pkg/types"
>>>>>>> 1ad25a89
	"github.com/containernetworking/cni/pkg/types/current"
	"github.com/containernetworking/cni/pkg/version"
	"github.com/intel/multus-cni/logging"
)

const (
	defaultCNIDir  = "/var/lib/cni/multus"
	defaultConfDir = "/etc/cni/multus/net.d"
	defaultBinDir  = "/opt/cni/bin"
)

func LoadDelegateNetConfList(bytes []byte, delegateConf *DelegateNetConf) error {

	if err := json.Unmarshal(bytes, &delegateConf.ConfList); err != nil {
		return fmt.Errorf("err in unmarshalling delegate conflist: %v", err)
	}

	if delegateConf.ConfList.Plugins == nil {
		return fmt.Errorf("delegate must have the 'type'or 'Plugin' field")
	}
	if delegateConf.ConfList.Plugins[0].Type == "" {
		return fmt.Errorf("a plugin delegate must have the 'type' field")
	}
	delegateConf.ConfListPlugin = true
	return nil
}

// Convert raw CNI JSON into a DelegateNetConf structure
func LoadDelegateNetConf(bytes []byte, ifnameRequest string) (*DelegateNetConf, error) {
	delegateConf := &DelegateNetConf{}
<<<<<<< HEAD

	logging.Debugf("LoadDelegateNetConf: %v", bytes)
	if err := json.Unmarshal(bytes, delegateConf); err != nil {
		return nil, logging.Errorf("error unmarshalling delegate config: %v", err)
=======
	if err := json.Unmarshal(bytes, &delegateConf.Conf); err != nil {
		return nil, fmt.Errorf("error in LoadDelegateNetConf - unmarshalling delegate config: %v", err)
>>>>>>> 1ad25a89
	}

	// Do some minimal validation
<<<<<<< HEAD
	if delegateConf.Type == "" {
		return nil, logging.Errorf("delegate must have the 'type' field")
=======
	if delegateConf.Conf.Type == "" {
		if err := LoadDelegateNetConfList(bytes, delegateConf); err != nil {
			return nil, fmt.Errorf("error in LoadDelegateNetConf: %v", err)
		}
>>>>>>> 1ad25a89
	}

	if ifnameRequest != "" {
		delegateConf.IfnameRequest = ifnameRequest
	}

	delegateConf.Bytes = bytes

	return delegateConf, nil
}

func LoadCNIRuntimeConf(args *skel.CmdArgs, k8sArgs *K8sArgs, ifName string) (*libcni.RuntimeConf, error) {

	// In part, adapted from K8s pkg/kubelet/dockershim/network/cni/cni.go#buildCNIRuntimeConf
	// Todo
	// ingress, egress and bandwidth capability features as same as kubelet.
	rt := &libcni.RuntimeConf{
		ContainerID: args.ContainerID,
		NetNS:       args.Netns,
		IfName:      ifName,
		Args: [][2]string{
			{"IgnoreUnknown", "1"},
			{"K8S_POD_NAMESPACE", string(k8sArgs.K8S_POD_NAMESPACE)},
			{"K8S_POD_NAME", string(k8sArgs.K8S_POD_NAME)},
			{"K8S_POD_INFRA_CONTAINER_ID", string(k8sArgs.K8S_POD_INFRA_CONTAINER_ID)},
		},
	}
	return rt, nil
}

func LoadNetworkStatus(r types.Result, netName string, defaultNet bool) (*NetworkStatus, error) {
	// Convert whatever the IPAM result was into the current Result type
	result, err := current.NewResultFromResult(r)
	if err != nil {
		return nil, fmt.Errorf("error convert the type.Result to current.Result: %v", err)
	}

	netstatus := &NetworkStatus{}
	netstatus.Name = netName
	netstatus.Default = defaultNet

	for _, ifs := range result.Interfaces {
		//Only pod interfaces can have sandbox information
		if ifs.Sandbox != "" {
			netstatus.Interface = ifs.Name
			netstatus.Mac = ifs.Mac
		}
	}

	for _, ipconfig := range result.IPs {
		if ipconfig.Version == "4" && ipconfig.Address.IP.To4() != nil {
			netstatus.IPs = append(netstatus.IPs, ipconfig.Address.IP.String())
		}

		if ipconfig.Version == "6" && ipconfig.Address.IP.To16() != nil {
			netstatus.IPs = append(netstatus.IPs, ipconfig.Address.IP.String())
		}
	}

	netstatus.DNS = result.DNS

	return netstatus, nil

}

func LoadNetConf(bytes []byte) (*NetConf, error) {
	netconf := &NetConf{}

	logging.Debugf("LoadNetConf: %v", bytes)
	if err := json.Unmarshal(bytes, netconf); err != nil {
		return nil, logging.Errorf("failed to load netconf: %v", err)
	}

	// Logging
	if netconf.LogFile != "" {
		logging.SetLogFile(netconf.LogFile)
	}
	if netconf.LogLevel != "" {
		logging.SetLogLevel(netconf.LogLevel)
	}

	// Parse previous result
	if netconf.RawPrevResult != nil {
		resultBytes, err := json.Marshal(netconf.RawPrevResult)
		if err != nil {
			return nil, logging.Errorf("could not serialize prevResult: %v", err)
		}
		res, err := version.NewResult(netconf.CNIVersion, resultBytes)
		if err != nil {
			return nil, logging.Errorf("could not parse prevResult: %v", err)
		}
		netconf.RawPrevResult = nil
		netconf.PrevResult, err = current.NewResultFromResult(res)
		if err != nil {
			return nil, logging.Errorf("could not convert result to current version: %v", err)
		}
	}

	// Delegates must always be set. If no kubeconfig is present, the
	// delegates are executed in-order.  If a kubeconfig is present,
	// at least one delegate must be present and the first delegate is
	// the master plugin. Kubernetes CRD delegates are then appended to
	// the existing delegate list and all delegates executed in-order.

	if len(netconf.RawDelegates) == 0 {
		return nil, logging.Errorf("at least one delegate must be specified")
	}

	if netconf.CNIDir == "" {
		netconf.CNIDir = defaultCNIDir
	}

	if netconf.ConfDir == "" {
		netconf.ConfDir = defaultConfDir
	}

	if netconf.BinDir == "" {
		netconf.BinDir = defaultBinDir
	}

	for idx, rawConf := range netconf.RawDelegates {
		bytes, err := json.Marshal(rawConf)
		if err != nil {
			return nil, logging.Errorf("error marshalling delegate %d config: %v", idx, err)
		}
		delegateConf, err := LoadDelegateNetConf(bytes, "")
		if err != nil {
			return nil, logging.Errorf("failed to load delegate %d config: %v", idx, err)
		}
		netconf.Delegates = append(netconf.Delegates, delegateConf)
	}
	netconf.RawDelegates = nil

	// First delegate is always the master plugin
	netconf.Delegates[0].MasterPlugin = true

	return netconf, nil
}

// AddDelegates appends the new delegates to the delegates list
func (n *NetConf) AddDelegates(newDelegates []*DelegateNetConf) error {
	logging.Debugf("AddDelegates: %v", newDelegates)
	n.Delegates = append(n.Delegates, newDelegates...)
	return nil
}<|MERGE_RESOLUTION|>--- conflicted
+++ resolved
@@ -18,12 +18,9 @@
 import (
 	"encoding/json"
 
-<<<<<<< HEAD
-=======
 	"github.com/containernetworking/cni/libcni"
 	"github.com/containernetworking/cni/pkg/skel"
 	"github.com/containernetworking/cni/pkg/types"
->>>>>>> 1ad25a89
 	"github.com/containernetworking/cni/pkg/types/current"
 	"github.com/containernetworking/cni/pkg/version"
 	"github.com/intel/multus-cni/logging"
@@ -38,14 +35,14 @@
 func LoadDelegateNetConfList(bytes []byte, delegateConf *DelegateNetConf) error {
 
 	if err := json.Unmarshal(bytes, &delegateConf.ConfList); err != nil {
-		return fmt.Errorf("err in unmarshalling delegate conflist: %v", err)
+		return logging.Errorf("err in unmarshalling delegate conflist: %v", err)
 	}
 
 	if delegateConf.ConfList.Plugins == nil {
-		return fmt.Errorf("delegate must have the 'type'or 'Plugin' field")
+		return logging.Errorf("delegate must have the 'type'or 'Plugin' field")
 	}
 	if delegateConf.ConfList.Plugins[0].Type == "" {
-		return fmt.Errorf("a plugin delegate must have the 'type' field")
+		return logging.Errorf("a plugin delegate must have the 'type' field")
 	}
 	delegateConf.ConfListPlugin = true
 	return nil
@@ -54,27 +51,16 @@
 // Convert raw CNI JSON into a DelegateNetConf structure
 func LoadDelegateNetConf(bytes []byte, ifnameRequest string) (*DelegateNetConf, error) {
 	delegateConf := &DelegateNetConf{}
-<<<<<<< HEAD
-
 	logging.Debugf("LoadDelegateNetConf: %v", bytes)
-	if err := json.Unmarshal(bytes, delegateConf); err != nil {
-		return nil, logging.Errorf("error unmarshalling delegate config: %v", err)
-=======
 	if err := json.Unmarshal(bytes, &delegateConf.Conf); err != nil {
-		return nil, fmt.Errorf("error in LoadDelegateNetConf - unmarshalling delegate config: %v", err)
->>>>>>> 1ad25a89
+		return nil, logging.Errorf("error in LoadDelegateNetConf - unmarshalling delegate config: %v", err)
 	}
 
 	// Do some minimal validation
-<<<<<<< HEAD
-	if delegateConf.Type == "" {
-		return nil, logging.Errorf("delegate must have the 'type' field")
-=======
 	if delegateConf.Conf.Type == "" {
 		if err := LoadDelegateNetConfList(bytes, delegateConf); err != nil {
-			return nil, fmt.Errorf("error in LoadDelegateNetConf: %v", err)
-		}
->>>>>>> 1ad25a89
+			return nil, logging.Errorf("error in LoadDelegateNetConf: %v", err)
+		}
 	}
 
 	if ifnameRequest != "" {
@@ -109,7 +95,7 @@
 	// Convert whatever the IPAM result was into the current Result type
 	result, err := current.NewResultFromResult(r)
 	if err != nil {
-		return nil, fmt.Errorf("error convert the type.Result to current.Result: %v", err)
+		return nil, logging.Errorf("error convert the type.Result to current.Result: %v", err)
 	}
 
 	netstatus := &NetworkStatus{}

// Copyright (c) 2017 Intel Corporation
//
// Licensed under the Apache License, Version 2.0 (the "License");
// you may not use this file except in compliance with the License.
// You may obtain a copy of the License at
//
//     http://www.apache.org/licenses/LICENSE-2.0
//
// Unless required by applicable law or agreed to in writing, software
// distributed under the License is distributed on an "AS IS" BASIS,
// WITHOUT WARRANTIES OR CONDITIONS OF ANY KIND, either express or implied.
// See the License for the specific language governing permissions and
// limitations under the License.

// This is a "Multi-plugin".The delegate concept refered from CNI project
// It reads other plugin netconf, and then invoke them, e.g.
// flannel or sriov plugin.

package main

import (
	"encoding/json"
	"fmt"
	"io/ioutil"
	"os"
	"path/filepath"

	"github.com/containernetworking/cni/libcni"
	"github.com/containernetworking/cni/pkg/invoke"
	"github.com/containernetworking/cni/pkg/skel"
	cnitypes "github.com/containernetworking/cni/pkg/types"
	"github.com/containernetworking/cni/pkg/version"
	"github.com/containernetworking/plugins/pkg/ns"
	k8s "github.com/intel/multus-cni/k8sclient"
	"github.com/intel/multus-cni/logging"
	"github.com/intel/multus-cni/types"
	"github.com/vishvananda/netlink"
)

func saveScratchNetConf(containerID, dataDir string, netconf []byte) error {
	if err := os.MkdirAll(dataDir, 0700); err != nil {
		return logging.Errorf("failed to create the multus data directory(%q): %v", dataDir, err)
	}

	path := filepath.Join(dataDir, containerID)

	err := ioutil.WriteFile(path, netconf, 0600)
	if err != nil {
		return logging.Errorf("failed to write container data in the path(%q): %v", path, err)
	}

	return err
}

func consumeScratchNetConf(containerID, dataDir string) ([]byte, error) {
	path := filepath.Join(dataDir, containerID)
	defer os.Remove(path)

	return ioutil.ReadFile(path)
}

func getIfname(delegate *types.DelegateNetConf, argif string, idx int) string {
	if delegate.IfnameRequest != "" {
		return delegate.IfnameRequest
	}
	if delegate.MasterPlugin {
		// master plugin always uses the CNI-provided interface name
		return argif
	}

	// Otherwise construct a unique interface name from the delegate's
	// position in the delegate list
	return fmt.Sprintf("net%d", idx)
}

func saveDelegates(containerID, dataDir string, delegates []*types.DelegateNetConf) error {
	delegatesBytes, err := json.Marshal(delegates)
	if err != nil {
		return logging.Errorf("error serializing delegate netconf: %v", err)
	}

	if err = saveScratchNetConf(containerID, dataDir, delegatesBytes); err != nil {
		return logging.Errorf("error in saving the  delegates : %v", err)
	}

	return err
}

func validateIfName(nsname string, ifname string) error {
	podNs, err := ns.GetNS(nsname)
	if err != nil {
		return logging.Errorf("no netns: %v", err)
	}

	err = podNs.Do(func(_ ns.NetNS) error {
		_, err := netlink.LinkByName(ifname)
		if err != nil {
			if err.Error() == "Link not found" {
				return nil
			}
			return err
		}
		return logging.Errorf("ifname %s is already exist", ifname)
	})

	return err
}

<<<<<<< HEAD
func delegateAdd(exec invoke.Exec, ifName string, delegate *types.DelegateNetConf) (cnitypes.Result, error) {
	logging.Debugf("delegateAdd: %v %s %v", exec, ifName, delegate)
=======
func conflistAdd(rt *libcni.RuntimeConf, rawnetconflist []byte, binDir string) (cnitypes.Result, error) {
	// In part, adapted from K8s pkg/kubelet/dockershim/network/cni/cni.go
	binDirs := []string{binDir}
	cniNet := libcni.CNIConfig{Path: binDirs}

	confList, err := libcni.ConfListFromBytes(rawnetconflist)
	if err != nil {
		return nil, fmt.Errorf("error in converting the raw bytes to conflist: %v", err)
	}

	result, err := cniNet.AddNetworkList(confList, rt)
	if err != nil {
		return nil, fmt.Errorf("error in getting result from AddNetworkList: %v", err)
	}

	return result, nil
}

func conflistDel(rt *libcni.RuntimeConf, rawnetconflist []byte, binDir string) error {
	// In part, adapted from K8s pkg/kubelet/dockershim/network/cni/cni.go
	binDirs := []string{binDir}
	cniNet := libcni.CNIConfig{Path: binDirs}

	confList, err := libcni.ConfListFromBytes(rawnetconflist)
	if err != nil {
		return fmt.Errorf("error in converting the raw bytes to conflist: %v", err)
	}

	err = cniNet.DelNetworkList(confList, rt)
	if err != nil {
		return fmt.Errorf("error in getting result from DelNetworkList: %v", err)
	}

	return err
}

func delegateAdd(exec invoke.Exec, ifName string, delegate *types.DelegateNetConf, rt *libcni.RuntimeConf, binDir string) (cnitypes.Result, error) {
>>>>>>> 1ad25a89
	if os.Setenv("CNI_IFNAME", ifName) != nil {
		return nil, logging.Errorf("Multus: error in setting CNI_IFNAME")
	}

	if err := validateIfName(os.Getenv("CNI_NETNS"), ifName); err != nil {
<<<<<<< HEAD
		return nil, logging.Errorf("cannot set %q ifname to %q: %v", delegate.Type, ifName, err)
=======
		return nil, fmt.Errorf("cannot set %q ifname to %q: %v", delegate.Conf.Type, ifName, err)
	}

	if delegate.ConfListPlugin != false {
		result, err := conflistAdd(rt, delegate.Bytes, binDir)
		if err != nil {
			return nil, fmt.Errorf("Multus: error in invoke Conflist add - %q: %v", delegate.ConfList.Name, err)
		}

		return result, nil
>>>>>>> 1ad25a89
	}

	result, err := invoke.DelegateAdd(delegate.Conf.Type, delegate.Bytes, exec)
	if err != nil {
<<<<<<< HEAD
		return nil, logging.Errorf("Multus: error in invoke Delegate add - %q: %v", delegate.Type, err)
=======
		return nil, fmt.Errorf("Multus: error in invoke Delegate add - %q: %v", delegate.Conf.Type, err)
>>>>>>> 1ad25a89
	}

	return result, nil
}

<<<<<<< HEAD
func delegateDel(exec invoke.Exec, ifName string, delegateConf *types.DelegateNetConf) error {
	logging.Debugf("delegateDel: %v %s %v", exec, ifName, delegateConf)
=======
func delegateDel(exec invoke.Exec, ifName string, delegateConf *types.DelegateNetConf, rt *libcni.RuntimeConf, binDir string) error {
>>>>>>> 1ad25a89
	if os.Setenv("CNI_IFNAME", ifName) != nil {
		return logging.Errorf("Multus: error in setting CNI_IFNAME")
	}

<<<<<<< HEAD
	if err := invoke.DelegateDel(delegateConf.Type, delegateConf.Bytes, exec); err != nil {
		return logging.Errorf("Multus: error in invoke Delegate del - %q: %v", delegateConf.Type, err)
=======
	if delegateConf.ConfListPlugin != false {
		err := conflistDel(rt, delegateConf.Bytes, binDir)
		if err != nil {
			return fmt.Errorf("Multus: error in invoke Conflist Del - %q: %v", delegateConf.ConfList.Name, err)
		}

		return err
	}

	if err := invoke.DelegateDel(delegateConf.Conf.Type, delegateConf.Bytes, exec); err != nil {
		return fmt.Errorf("Multus: error in invoke Delegate del - %q: %v", delegateConf.Conf.Type, err)
>>>>>>> 1ad25a89
	}

	return nil
}

<<<<<<< HEAD
func delPlugins(exec invoke.Exec, argIfname string, delegates []*types.DelegateNetConf, lastIdx int) error {
	logging.Debugf("delPlugins: %v %s %v %d", exec, argIfname, delegates, lastIdx)
=======
func delPlugins(exec invoke.Exec, argIfname string, delegates []*types.DelegateNetConf, lastIdx int, rt *libcni.RuntimeConf, binDir string) error {
>>>>>>> 1ad25a89
	if os.Setenv("CNI_COMMAND", "DEL") != nil {
		return logging.Errorf("Multus: error in setting CNI_COMMAND to DEL")
	}

	for idx := lastIdx; idx >= 0; idx-- {
		ifName := getIfname(delegates[idx], argIfname, idx)
		rt.IfName = ifName
		if err := delegateDel(exec, ifName, delegates[idx], rt, binDir); err != nil {
			return err
		}
	}

	return nil
}

func cmdAdd(args *skel.CmdArgs, exec invoke.Exec, kubeClient k8s.KubeClient) (cnitypes.Result, error) {
<<<<<<< HEAD
	var nopodnet bool
	logging.Debugf("cmdAdd: %v %v %v", args, exec, kubeClient)
=======
>>>>>>> 1ad25a89
	n, err := types.LoadNetConf(args.StdinData)
	if err != nil {
		return nil, logging.Errorf("err in loading netconf: %v", err)
	}

<<<<<<< HEAD
	if n.Kubeconfig != "" {
		delegates, err := k8s.GetK8sNetwork(args, n.Kubeconfig, kubeClient, n.ConfDir)
		if err != nil {
			if _, ok := err.(*k8s.NoK8sNetworkError); ok {
				nopodnet = true
			} else {
				return nil, logging.Errorf("Multus: Err in getting k8s network from pod: %v", err)
			}
		}
=======
	k8sArgs, err := k8s.GetK8sArgs(args)
	if err != nil {
		return nil, fmt.Errorf("Multus: Err in getting k8s args: %v", err)
	}
>>>>>>> 1ad25a89

	numK8sDelegates, kc, err := k8s.TryLoadK8sDelegates(k8sArgs, n, kubeClient)
	if err != nil {
		return nil, fmt.Errorf("Multus: Err in loading K8s Delegates k8s args: %v", err)
	}

	if numK8sDelegates == 0 {
		// cache the multus config if we have only Multus delegates
		if err := saveDelegates(args.ContainerID, n.CNIDir, n.Delegates); err != nil {
			return nil, logging.Errorf("Multus: Err in saving the delegates: %v", err)
		}
	}

	var result, tmpResult cnitypes.Result
	var netStatus []*types.NetworkStatus
	var rt *libcni.RuntimeConf
	lastIdx := 0
	for idx, delegate := range n.Delegates {
		lastIdx = idx
		ifName := getIfname(delegate, args.IfName, idx)
		rt, _ = types.LoadCNIRuntimeConf(args, k8sArgs, ifName)
		tmpResult, err = delegateAdd(exec, ifName, delegate, rt, n.BinDir)
		if err != nil {
			break
		}

		// Master plugin result is always used if present
		if delegate.MasterPlugin || result == nil {
			result = tmpResult
		}

		//create the network status, only in case Multus as kubeconfig
		if n.Kubeconfig != "" && kc != nil {
			if kc.Podnamespace != "kube-system" {
				delegateNetStatus, err := types.LoadNetworkStatus(tmpResult, delegate.Conf.Name, delegate.MasterPlugin)
				if err != nil {
					return nil, fmt.Errorf("Multus: Err in setting  networks status: %v", err)
				}

				netStatus = append(netStatus, delegateNetStatus)
			}
		}
	}

	if err != nil {
		// Ignore errors; DEL must be idempotent anyway
		_ = delPlugins(exec, args.IfName, n.Delegates, lastIdx, rt, n.BinDir)
		return nil, fmt.Errorf("Multus: Err in tearing down failed plugins: %v", err)
	}

	//set the network status annotation in apiserver, only in case Multus as kubeconfig
	if n.Kubeconfig != "" && kc != nil {
		if kc.Podnamespace != "kube-system" {
			err = k8s.SetNetworkStatus(kc, netStatus)
			if err != nil {
				return nil, fmt.Errorf("Multus: Err set the networks status: %v", err)
			}
		}
	}

	return result, nil
}

func cmdGet(args *skel.CmdArgs, exec invoke.Exec, kubeClient k8s.KubeClient) (cnitypes.Result, error) {
	logging.Debugf("cmdGet: %v %v %v", args, exec, kubeClient)
	in, err := types.LoadNetConf(args.StdinData)
	if err != nil {
		return nil, err
	}

	// FIXME: call all delegates

	return in.PrevResult, nil
}

func cmdDel(args *skel.CmdArgs, exec invoke.Exec, kubeClient k8s.KubeClient) error {
<<<<<<< HEAD
	var nopodnet bool

	logging.Debugf("cmdDel: %v %v %v", args, exec, kubeClient)
=======
>>>>>>> 1ad25a89
	in, err := types.LoadNetConf(args.StdinData)
	if err != nil {
		return err
	}

<<<<<<< HEAD
	if in.Kubeconfig != "" {
		delegates, err := k8s.GetK8sNetwork(args, in.Kubeconfig, kubeClient, in.ConfDir)
		if err != nil {
			if _, ok := err.(*k8s.NoK8sNetworkError); ok {
				nopodnet = true
			} else {
				return logging.Errorf("Multus: Err in getting k8s network from pod: %v", err)
			}
		}
=======
	k8sArgs, err := k8s.GetK8sArgs(args)
	if err != nil {
		return fmt.Errorf("Multus: Err in getting k8s args: %v", err)
	}
>>>>>>> 1ad25a89

	numK8sDelegates, kc, err := k8s.TryLoadK8sDelegates(k8sArgs, in, kubeClient)
	if err != nil {
		return err
	}

	if numK8sDelegates == 0 {
		// re-read the scratch multus config if we have only Multus delegates
		netconfBytes, err := consumeScratchNetConf(args.ContainerID, in.CNIDir)
		if err != nil {
			if os.IsNotExist(err) {
				// Per spec should ignore error if resources are missing / already removed
				return nil
			}
			return logging.Errorf("Multus: Err in  reading the delegates: %v", err)
		}

		if err := json.Unmarshal(netconfBytes, &in.Delegates); err != nil {
			return logging.Errorf("Multus: failed to load netconf: %v", err)
		}
	}

	//unset the network status annotation in apiserver, only in case Multus as kubeconfig
	if in.Kubeconfig != "" && kc != nil {
		if kc.Podnamespace != "kube-system" {
			err := k8s.SetNetworkStatus(kc, nil)
			if err != nil {
				return fmt.Errorf("Multus: Err unset the networks status: %v", err)
			}
		}
	}

	rt, _ := types.LoadCNIRuntimeConf(args, k8sArgs, "")
	return delPlugins(exec, args.IfName, in.Delegates, len(in.Delegates)-1, rt, in.BinDir)
}

func main() {
	skel.PluginMain(
		func(args *skel.CmdArgs) error {
			result, err := cmdAdd(args, nil, nil)
			if err != nil {
				return err
			}
			return result.Print()
		},
		func(args *skel.CmdArgs) error {
			result, err := cmdGet(args, nil, nil)
			if err != nil {
				return err
			}
			return result.Print()
		},
		func(args *skel.CmdArgs) error { return cmdDel(args, nil, nil) },
		version.All, "meta-plugin that delegates to other CNI plugins")
}<|MERGE_RESOLUTION|>--- conflicted
+++ resolved
@@ -106,10 +106,6 @@
 	return err
 }
 
-<<<<<<< HEAD
-func delegateAdd(exec invoke.Exec, ifName string, delegate *types.DelegateNetConf) (cnitypes.Result, error) {
-	logging.Debugf("delegateAdd: %v %s %v", exec, ifName, delegate)
-=======
 func conflistAdd(rt *libcni.RuntimeConf, rawnetconflist []byte, binDir string) (cnitypes.Result, error) {
 	// In part, adapted from K8s pkg/kubelet/dockershim/network/cni/cni.go
 	binDirs := []string{binDir}
@@ -117,12 +113,12 @@
 
 	confList, err := libcni.ConfListFromBytes(rawnetconflist)
 	if err != nil {
-		return nil, fmt.Errorf("error in converting the raw bytes to conflist: %v", err)
+		return nil, logging.Errorf("error in converting the raw bytes to conflist: %v", err)
 	}
 
 	result, err := cniNet.AddNetworkList(confList, rt)
 	if err != nil {
-		return nil, fmt.Errorf("error in getting result from AddNetworkList: %v", err)
+		return nil, logging.Errorf("error in getting result from AddNetworkList: %v", err)
 	}
 
 	return result, nil
@@ -135,89 +131,65 @@
 
 	confList, err := libcni.ConfListFromBytes(rawnetconflist)
 	if err != nil {
-		return fmt.Errorf("error in converting the raw bytes to conflist: %v", err)
+		return logging.Errorf("error in converting the raw bytes to conflist: %v", err)
 	}
 
 	err = cniNet.DelNetworkList(confList, rt)
 	if err != nil {
-		return fmt.Errorf("error in getting result from DelNetworkList: %v", err)
+		return logging.Errorf("error in getting result from DelNetworkList: %v", err)
 	}
 
 	return err
 }
 
 func delegateAdd(exec invoke.Exec, ifName string, delegate *types.DelegateNetConf, rt *libcni.RuntimeConf, binDir string) (cnitypes.Result, error) {
->>>>>>> 1ad25a89
 	if os.Setenv("CNI_IFNAME", ifName) != nil {
 		return nil, logging.Errorf("Multus: error in setting CNI_IFNAME")
 	}
 
 	if err := validateIfName(os.Getenv("CNI_NETNS"), ifName); err != nil {
-<<<<<<< HEAD
-		return nil, logging.Errorf("cannot set %q ifname to %q: %v", delegate.Type, ifName, err)
-=======
-		return nil, fmt.Errorf("cannot set %q ifname to %q: %v", delegate.Conf.Type, ifName, err)
+		return nil, logging.Errorf("cannot set %q ifname to %q: %v", delegate.Conf.Type, ifName, err)
 	}
 
 	if delegate.ConfListPlugin != false {
 		result, err := conflistAdd(rt, delegate.Bytes, binDir)
 		if err != nil {
-			return nil, fmt.Errorf("Multus: error in invoke Conflist add - %q: %v", delegate.ConfList.Name, err)
+			return nil, logging.Errorf("Multus: error in invoke Conflist add - %q: %v", delegate.ConfList.Name, err)
 		}
 
 		return result, nil
->>>>>>> 1ad25a89
 	}
 
 	result, err := invoke.DelegateAdd(delegate.Conf.Type, delegate.Bytes, exec)
 	if err != nil {
-<<<<<<< HEAD
-		return nil, logging.Errorf("Multus: error in invoke Delegate add - %q: %v", delegate.Type, err)
-=======
-		return nil, fmt.Errorf("Multus: error in invoke Delegate add - %q: %v", delegate.Conf.Type, err)
->>>>>>> 1ad25a89
+		return nil, logging.Errorf("Multus: error in invoke Delegate add - %q: %v", delegate.Conf.Type, err)
 	}
 
 	return result, nil
 }
 
-<<<<<<< HEAD
-func delegateDel(exec invoke.Exec, ifName string, delegateConf *types.DelegateNetConf) error {
-	logging.Debugf("delegateDel: %v %s %v", exec, ifName, delegateConf)
-=======
 func delegateDel(exec invoke.Exec, ifName string, delegateConf *types.DelegateNetConf, rt *libcni.RuntimeConf, binDir string) error {
->>>>>>> 1ad25a89
 	if os.Setenv("CNI_IFNAME", ifName) != nil {
 		return logging.Errorf("Multus: error in setting CNI_IFNAME")
 	}
 
-<<<<<<< HEAD
-	if err := invoke.DelegateDel(delegateConf.Type, delegateConf.Bytes, exec); err != nil {
-		return logging.Errorf("Multus: error in invoke Delegate del - %q: %v", delegateConf.Type, err)
-=======
 	if delegateConf.ConfListPlugin != false {
 		err := conflistDel(rt, delegateConf.Bytes, binDir)
 		if err != nil {
-			return fmt.Errorf("Multus: error in invoke Conflist Del - %q: %v", delegateConf.ConfList.Name, err)
+			return logging.Errorf("Multus: error in invoke Conflist Del - %q: %v", delegateConf.ConfList.Name, err)
 		}
 
 		return err
 	}
 
 	if err := invoke.DelegateDel(delegateConf.Conf.Type, delegateConf.Bytes, exec); err != nil {
-		return fmt.Errorf("Multus: error in invoke Delegate del - %q: %v", delegateConf.Conf.Type, err)
->>>>>>> 1ad25a89
+		return logging.Errorf("Multus: error in invoke Delegate del - %q: %v", delegateConf.Conf.Type, err)
 	}
 
 	return nil
 }
 
-<<<<<<< HEAD
-func delPlugins(exec invoke.Exec, argIfname string, delegates []*types.DelegateNetConf, lastIdx int) error {
-	logging.Debugf("delPlugins: %v %s %v %d", exec, argIfname, delegates, lastIdx)
-=======
 func delPlugins(exec invoke.Exec, argIfname string, delegates []*types.DelegateNetConf, lastIdx int, rt *libcni.RuntimeConf, binDir string) error {
->>>>>>> 1ad25a89
 	if os.Setenv("CNI_COMMAND", "DEL") != nil {
 		return logging.Errorf("Multus: error in setting CNI_COMMAND to DEL")
 	}
@@ -234,36 +206,20 @@
 }
 
 func cmdAdd(args *skel.CmdArgs, exec invoke.Exec, kubeClient k8s.KubeClient) (cnitypes.Result, error) {
-<<<<<<< HEAD
-	var nopodnet bool
 	logging.Debugf("cmdAdd: %v %v %v", args, exec, kubeClient)
-=======
->>>>>>> 1ad25a89
 	n, err := types.LoadNetConf(args.StdinData)
 	if err != nil {
 		return nil, logging.Errorf("err in loading netconf: %v", err)
 	}
 
-<<<<<<< HEAD
-	if n.Kubeconfig != "" {
-		delegates, err := k8s.GetK8sNetwork(args, n.Kubeconfig, kubeClient, n.ConfDir)
-		if err != nil {
-			if _, ok := err.(*k8s.NoK8sNetworkError); ok {
-				nopodnet = true
-			} else {
-				return nil, logging.Errorf("Multus: Err in getting k8s network from pod: %v", err)
-			}
-		}
-=======
 	k8sArgs, err := k8s.GetK8sArgs(args)
 	if err != nil {
-		return nil, fmt.Errorf("Multus: Err in getting k8s args: %v", err)
-	}
->>>>>>> 1ad25a89
+		return nil, logging.Errorf("Multus: Err in getting k8s args: %v", err)
+	}
 
 	numK8sDelegates, kc, err := k8s.TryLoadK8sDelegates(k8sArgs, n, kubeClient)
 	if err != nil {
-		return nil, fmt.Errorf("Multus: Err in loading K8s Delegates k8s args: %v", err)
+		return nil, logging.Errorf("Multus: Err in loading K8s Delegates k8s args: %v", err)
 	}
 
 	if numK8sDelegates == 0 {
@@ -296,7 +252,7 @@
 			if kc.Podnamespace != "kube-system" {
 				delegateNetStatus, err := types.LoadNetworkStatus(tmpResult, delegate.Conf.Name, delegate.MasterPlugin)
 				if err != nil {
-					return nil, fmt.Errorf("Multus: Err in setting  networks status: %v", err)
+					return nil, logging.Errorf("Multus: Err in setting  networks status: %v", err)
 				}
 
 				netStatus = append(netStatus, delegateNetStatus)
@@ -307,7 +263,7 @@
 	if err != nil {
 		// Ignore errors; DEL must be idempotent anyway
 		_ = delPlugins(exec, args.IfName, n.Delegates, lastIdx, rt, n.BinDir)
-		return nil, fmt.Errorf("Multus: Err in tearing down failed plugins: %v", err)
+		return nil, logging.Errorf("Multus: Err in tearing down failed plugins: %v", err)
 	}
 
 	//set the network status annotation in apiserver, only in case Multus as kubeconfig
@@ -315,7 +271,7 @@
 		if kc.Podnamespace != "kube-system" {
 			err = k8s.SetNetworkStatus(kc, netStatus)
 			if err != nil {
-				return nil, fmt.Errorf("Multus: Err set the networks status: %v", err)
+				return nil, logging.Errorf("Multus: Err set the networks status: %v", err)
 			}
 		}
 	}
@@ -336,33 +292,16 @@
 }
 
 func cmdDel(args *skel.CmdArgs, exec invoke.Exec, kubeClient k8s.KubeClient) error {
-<<<<<<< HEAD
-	var nopodnet bool
-
 	logging.Debugf("cmdDel: %v %v %v", args, exec, kubeClient)
-=======
->>>>>>> 1ad25a89
 	in, err := types.LoadNetConf(args.StdinData)
 	if err != nil {
 		return err
 	}
 
-<<<<<<< HEAD
-	if in.Kubeconfig != "" {
-		delegates, err := k8s.GetK8sNetwork(args, in.Kubeconfig, kubeClient, in.ConfDir)
-		if err != nil {
-			if _, ok := err.(*k8s.NoK8sNetworkError); ok {
-				nopodnet = true
-			} else {
-				return logging.Errorf("Multus: Err in getting k8s network from pod: %v", err)
-			}
-		}
-=======
 	k8sArgs, err := k8s.GetK8sArgs(args)
 	if err != nil {
-		return fmt.Errorf("Multus: Err in getting k8s args: %v", err)
-	}
->>>>>>> 1ad25a89
+		return logging.Errorf("Multus: Err in getting k8s args: %v", err)
+	}
 
 	numK8sDelegates, kc, err := k8s.TryLoadK8sDelegates(k8sArgs, in, kubeClient)
 	if err != nil {
@@ -390,7 +329,7 @@
 		if kc.Podnamespace != "kube-system" {
 			err := k8s.SetNetworkStatus(kc, nil)
 			if err != nil {
-				return fmt.Errorf("Multus: Err unset the networks status: %v", err)
+				return logging.Errorf("Multus: Err unset the networks status: %v", err)
 			}
 		}
 	}
